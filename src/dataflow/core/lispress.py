--- conflicted
+++ resolved
@@ -672,27 +672,6 @@
     else:
         raise ValueError(f"unexpected lispress {e}")
 
-<<<<<<< HEAD
-from pprint import pprint
-import argparse
-if __name__ == '__main__':
-    default_lispress = r"""
-(^(Event) refer
-          :constraint ^(Constraint (CalflowIntension Event))
-            (^(Event) extensionConstraint
-            :constraint ^(Constraint Event) (^(Event) EmptyStructConstraint)))
-    """
-    args = argparse.ArgumentParser(description='core.lispress')
-
-    args.add_argument('-s', '--string', type=str, default=default_lispress, help='lispress string input')
-
-    args = args.parse_args()
-
-    # test_string = '(Yield (Event.start (singleton (QueryEventResponse.results (FindEventWrapperWithDefaults (Event.subject_? (?~= \"meeting with the lecture\")))))))'
-    parsed_result = parse_lispress(args.string)
-    prog, _ = lispress_to_program(parsed_result, idx=0)
-    pprint(parsed_result)
-=======
 
 def _canonicalize_program(program: Program) -> Program:
     """
@@ -724,5 +703,4 @@
                 yield from traversal(c)
             yield e
 
-    return Program(expressions=list(traversal(root)))
->>>>>>> 9949f84c
+    return Program(expressions=list(traversal(root)))